--- conflicted
+++ resolved
@@ -1,11 +1,11 @@
 ## Unreleased
 
-<<<<<<< HEAD
 ## 0.7.0 (December 16, 2022)
 
 NOTES:
 
 * The `morpheus-sdk` dependcy has been upgraded to version 0.2.5.
+* Fix the `morpheus_ansible_integration` resource to properly set the default branch for the integration.
 
 FEATURES:
 
@@ -25,14 +25,6 @@
 * **New Resource:** `morpheus_user_group_creation_policy`
 * Add `repository_ids` attribute to the `git_integration` resource for using the repository ID for git based integration references such as shell script automation tasks.
 * Add support for defining the assigned tenants for policy resources (i.e. - backup creation, budget, cypher access, etc.)
-=======
-NOTES:
-
-* Fix the `morpheus_ansible_integration` resource to properly set the default branch for the integration.
-
-FEATURES:
-
->>>>>>> d2b9e14f
 
 ## 0.6.0 (September 12, 2022)
 
