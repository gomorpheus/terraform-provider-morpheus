--- conflicted
+++ resolved
@@ -97,29 +97,18 @@
 				Elem:        &schema.Schema{Type: schema.TypeString},
 			},
 			"workflow_id": {
-<<<<<<< HEAD
-				Description: "The ID of the provisioning workflow to execute",
-				Type:        schema.TypeInt,
-				Optional:    true,
-			},
-			"workflow_name": {
-				Description: "The name of the provisioning workflow to execute",
-				Type:        schema.TypeString,
-				Optional:    true,
-=======
-				Description:   "The ID of the provisioning workflow to execute",
+				Description:   "The ID of the provisioning workflow to execute (`workflow_name` can be used alternatively, only one is needed)",
 				Type:          schema.TypeInt,
 				ForceNew:      true,
 				Optional:      true,
 				ConflictsWith: []string{"workflow_name"},
 			},
 			"workflow_name": {
-				Description:   "The name of the provisioning workflow to execute",
+				Description:   "The name of the provisioning workflow to execute (`workflow_id` can be used alternatively, only one is needed)",
 				Type:          schema.TypeString,
 				ForceNew:      true,
 				Optional:      true,
 				ConflictsWith: []string{"workflow_id"},
->>>>>>> 018a107f
 			},
 			"create_user": {
 				Description: "Whether to create a user account on the instance that is associated with the provisioning user account",
