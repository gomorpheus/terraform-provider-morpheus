package morpheus

import (
	"context"
	"encoding/json"
	"regexp"
	"strconv"

	"log"

	"github.com/gomorpheus/morpheus-go-sdk"
	"github.com/hashicorp/terraform-plugin-sdk/v2/diag"
	"github.com/hashicorp/terraform-plugin-sdk/v2/helper/schema"
	"github.com/hashicorp/terraform-plugin-sdk/v2/helper/validation"
)

const (
	shortNameCharactersWarning = "Short names may not contain spaces or underscores."
)

var shortNameCharacters, _ = regexp.Compile("^[^ _]*$")

func resourceNodeType() *schema.Resource {
	return &schema.Resource{
		Description:   "Provides a Morpheus node type resource",
		CreateContext: resourceNodeTypeCreate,
		ReadContext:   resourceNodeTypeRead,
		UpdateContext: resourceNodeTypeUpdate,
		DeleteContext: resourceNodeTypeDelete,

		Schema: map[string]*schema.Schema{
			"id": {
				Type:        schema.TypeString,
				Description: "The ID of the node type",
				Computed:    true,
			},
			"name": {
				Type:        schema.TypeString,
				Description: "The name of the node type",
				Required:    true,
			},
			"short_name": {
				Type:         schema.TypeString,
				Description:  "The short name of the node type",
				Required:     true,
				ValidateFunc: validation.StringMatch(shortNameCharacters, shortNameCharactersWarning),
			},
			"labels": {
				Type:        schema.TypeSet,
				Description: "The organization labels associated with the script template (Only supported on Morpheus 5.5.3 or higher)",
				Optional:    true,
				Computed:    true,
				Elem:        &schema.Schema{Type: schema.TypeString},
			},
			"technology": {
				Type:         schema.TypeString,
				Description:  "The technology of the node type (alibaba, amazon, azure, maas, esxi, fusion, google, huawei, hyperv, kvm, nutanix, opentelekom, openstack, oraclecloud, oraclevm, scvmm, upcloud, vcd.vapp, vcd, vmware, xen)",
				Required:     true,
				ForceNew:     true,
				ValidateFunc: validation.StringInSlice([]string{"alibaba", "amazon", "azure", "maas", "esxi", "fusion", "google", "huawei", "hyperv", "kvm", "nutanix", "opentelekom", "openstack", "oraclecloud", "oraclevm", "scvmm", "upcloud", "vcd.vapp", "vcd", "vmware", "xen"}, false),
			},
			/* AWAITING API SUPPORT TO AVOID DUPLICATE ENTRIES
			"evar": {
				Type:        schema.TypeList,
				Description: "The environment variables to create",
				Optional:    true,
				Elem: &schema.Resource{
					Schema: map[string]*schema.Schema{
						"name": {
							Type:        schema.TypeString,
							Description: "The name of the environment variable",
							Optional:    true,
						},
						"value": {
							Type:        schema.TypeString,
							Description: "The value of the environment variable",
							Optional:    true,
						},
						"export": {
							Type:        schema.TypeBool,
							Description: "Whether the environment variable is exported as an instance tag",
							Optional:    true,
						},
						"masked": {
							Type:        schema.TypeBool,
							Description: "Whether the environment variable is masked for security purposes",
							Optional:    true,
						},
					},
				},
			},*/
			"version": {
				Type:        schema.TypeString,
				Description: "The version of the node type",
				Required:    true,
			},
			"virtual_image_id": {
				Type:        schema.TypeInt,
				Description: "The ID of the virtual image associated with the node type",
				Optional:    true,
				Computed:    true,
			},
			"stat_type_code": {
				Type:         schema.TypeString,
<<<<<<< HEAD
				Description:  "Supported technology of the node type (server,container,amazon, azure, esxi, google, hyperv, nutanix, openstack, scvmm, vmware, xen, docker, virtualbox, vm)",
				Optional:     true,
				ValidateFunc: validation.StringInSlice([]string{"server", "container", "amazon", "azure", "esxi", "google", "hyperv", "nutanix", "openstack", "scvmm", "vmware", "xen", "docker", "virtualbox", "vm"}, false),
			},
			"log_type_code": {
				Type:         schema.TypeString,
				Description:  "Supported technology of the node type (server,amazon, azure, esxi, google, hyperv, nutanix, openstack, scvmm, vmware, xen, docker, virtualbox, vm)",
				Optional:     true,
				ValidateFunc: validation.StringInSlice([]string{"server", "amazon", "azure", "esxi", "google", "hyperv", "nutanix", "openstack", "scvmm", "vmware", "xen", "docker", "virtualbox", "vm"}, false),
=======
				Description:  "The technology of the node type (alibaba, amazon, azure, maas, esxi, fusion, google, huawei, hyperv, kvm, nutanix, opentelekom, openstack, oraclecloud, oraclevm, scvmm, upcloud, vcd.vapp, vcd, vmware, xen)",
				Optional:     true,
				ValidateFunc: validation.StringInSlice([]string{"alibaba", "amazon", "azure", "maas", "esxi", "fusion", "google", "huawei", "hyperv", "kvm", "nutanix", "opentelekom", "openstack", "oraclecloud", "oraclevm", "scvmm", "upcloud", "vcd.vapp", "vcd", "vmware", "xen"}, false),
			},
			"log_type_code": {
				Type:         schema.TypeString,
				Description:  "The technology of the node type (alibaba, amazon, azure, maas, esxi, fusion, google, huawei, hyperv, kvm, nutanix, opentelekom, openstack, oraclecloud, oraclevm, scvmm, upcloud, vcd.vapp, vcd, vmware, xen)",
				Optional:     true,
				ValidateFunc: validation.StringInSlice([]string{"alibaba", "amazon", "azure", "maas", "esxi", "fusion", "google", "huawei", "hyperv", "kvm", "nutanix", "opentelekom", "openstack", "oraclecloud", "oraclevm", "scvmm", "upcloud", "vcd.vapp", "vcd", "vmware", "xen"}, false),
>>>>>>> 279a97cc
			},
			/* AWAITING API SUPPORT
			"logs_folder": {
				Type:        schema.TypeString,
				Description: "The log folder associated with the node type",
				Optional:    true,
			},
			"config_folder": {
				Type:        schema.TypeString,
				Description: "The config folder associated with the node type",
				Optional:    true,
			},
			"deploy_folder": {
				Type:        schema.TypeString,
				Description: "The deploy folder associated with the node type",
				Optional:    true,
			},
			*/
			/* Waiting to add support for kubernetes
			"kubernetes_manifest": {
				Type:        schema.TypeString,
				Description: "The kubernetes manifest associated with the node type",
				Optional:    true,
				Computed:    true,
			},
			*/
			"service_port": {
				Type:        schema.TypeList,
				Description: "Service ports associated with the node type",
				Optional:    true,
				Elem: &schema.Resource{
					Schema: map[string]*schema.Schema{
						"port": {
							Type:        schema.TypeString,
							Description: "The port number of the service",
							Optional:    true,
						},
						"name": {
							Type:        schema.TypeString,
							Description: "The name of the service port",
							Optional:    true,
						},
						"protocol": {
							Type:        schema.TypeString,
							Description: "The load balancer protocol (HTTP, HTTPS, TCP)",
							Optional:    true,
						},
					},
				},
			},
			"extra_options": {
				Type:        schema.TypeMap,
				Description: "VMware custom options associated with the node type",
				Optional:    true,
				Elem:        &schema.Schema{Type: schema.TypeString},
			},
			"script_template_ids": {
				Type:        schema.TypeList,
				Description: "A list of script template ids associated with the node type",
				Optional:    true,
				Elem:        &schema.Schema{Type: schema.TypeInt},
				DiffSuppressFunc: func(k, old, new string, d *schema.ResourceData) bool {
					return new == old
				},
				Computed: true,
			},
			"file_template_ids": {
				Type:        schema.TypeList,
				Description: "A list of file template ids associated with the node type",
				Optional:    true,
				Elem:        &schema.Schema{Type: schema.TypeInt},
				DiffSuppressFunc: func(k, old, new string, d *schema.ResourceData) bool {
					return new == old
				},
				Computed: true,
			},
			"category": {
				Type:        schema.TypeString,
				Description: "The node type category",
				Optional:    true,
				Computed:    true,
			},
		},
		Importer: &schema.ResourceImporter{
			StateContext: schema.ImportStatePassthroughContext,
		},
	}
}

func resourceNodeTypeCreate(ctx context.Context, d *schema.ResourceData, meta interface{}) diag.Diagnostics {
	client := meta.(*morpheus.Client)

	// Warning or errors can be collected in a slice type
	var diags diag.Diagnostics

	name := d.Get("name").(string)
	statTypeCode := d.Get("stat_type_code").(string)
	logTypeCode := d.Get("log_type_code").(string)
	// extra options
	config := make(map[string]interface{})
	if d.Get("extra_options") != nil {
		config["extraOptions"] = d.Get("extra_options")
	}

	containerType := make(map[string]interface{})
	containerType["name"] = name

	containerType["shortName"] = d.Get("short_name").(string)
	containerType["containerVersion"] = d.Get("version").(string)
	containerType["provisionTypeCode"] = d.Get("technology").(string)
	//"environmentVariables": parseNodeTypeEnvironmentVariables(d.Get("evar").([]interface{})),
	if d.Get("virtual_image_id") != 0 {
		containerType["virtualImageId"] = d.Get("virtual_image_id").(int)
	}
	containerType["config"] = config
	containerType["containerPorts"] = parseNodeTypeServicePorts(d.Get("service_port").([]interface{}))
	containerType["scripts"] = d.Get("script_template_ids")
	containerType["containerTemplates"] = d.Get("file_template_ids")
	containerType["category"] = d.Get("category").(string)
	containerType["serverType"] = "vm"
<<<<<<< HEAD
	containerType["statTypeCode"] = "vm"
	containerType["logTypeCode"] = "vm"
=======
	containerType["statTypeCode"] = d.Get("technology").(string)
	containerType["logTypeCode"] = d.Get("technology").(string)
>>>>>>> 279a97cc
	if statTypeCode != "" {
		containerType["statTypeCode"] = statTypeCode
	}
	if logTypeCode != "" {
		containerType["logTypeCode"] = logTypeCode
	}

	labelsPayload := make([]string, 0)
	if attr, ok := d.GetOk("labels"); ok {
		for _, s := range attr.(*schema.Set).List() {
			labelsPayload = append(labelsPayload, s.(string))
		}
	}
	containerType["labels"] = labelsPayload

	req := &morpheus.Request{
		Body: map[string]interface{}{
			"containerType": containerType,
		},
	}

	resp, err := client.CreateNodeType(req)
	if err != nil {
		log.Printf("API FAILURE: %s - %s", resp, err)
		return diag.FromErr(err)
	}
	log.Printf("API RESPONSE: %s", resp)

	result := resp.Result.(*morpheus.CreateNodeTypeResult)
	nodeType := result.NodeType
	// Successfully created resource, now set id
	d.SetId(int64ToString(nodeType.ID))

	resourceNodeTypeRead(ctx, d, meta)
	return diags
}

func resourceNodeTypeRead(ctx context.Context, d *schema.ResourceData, meta interface{}) diag.Diagnostics {
	client := meta.(*morpheus.Client)

	// Warning or errors can be collected in a slice type
	var diags diag.Diagnostics

	id := d.Id()
	name := d.Get("name").(string)

	// lookup by name if we do not have an id yet
	var resp *morpheus.Response
	var err error
	if id == "" && name != "" {
		resp, err = client.FindNodeTypeByName(name)
	} else if id != "" {
		resp, err = client.GetNodeType(toInt64(id), &morpheus.Request{})
	} else {
		return diag.Errorf("Node type cannot be read without name or id")
	}

	if err != nil {
		// 404 is ok?
		if resp != nil && resp.StatusCode == 404 {
			log.Printf("API 404: %s - %s", resp, err)
			log.Printf("Forcing recreation of resource")
			d.SetId("")
			return diags
		} else {
			log.Printf("API FAILURE: %s - %s", resp, err)
			return diag.FromErr(err)
		}
	}
	log.Printf("API RESPONSE: %s", resp)

	// store resource data
	var nodeType NodeTypePayload
	json.Unmarshal(resp.Body, &nodeType)

	log.Printf("RESPONSE_PAYLOAD: %v", nodeType)
	d.SetId(int64ToString(nodeType.NodeType.ID))
	d.Set("name", nodeType.NodeType.Name)
	d.Set("short_name", nodeType.NodeType.ShortName)
	d.Set("labels", nodeType.Labels)
	d.Set("version", nodeType.NodeType.ContainerVersion)
	d.Set("technology", nodeType.NodeType.ProvisionType.Code)
	d.Set("virtual_image_id", nodeType.NodeType.VirtualImage.ID)
	d.Set("service_port", parseServicePortPayload(nodeType.NodeType.ContainerPorts))

	// script templates
	var scriptTemplates []int64
	if nodeType.NodeType.ContainerScripts != nil {
		// iterate over the array of script templates
		for i := 0; i < len(nodeType.NodeType.ContainerScripts); i++ {
			scriptTemplate := nodeType.NodeType.ContainerScripts[i]
			scriptTemplates = append(scriptTemplates, scriptTemplate.ID)
		}
	}

	// file templates
	var fileTemplates []int64
	if nodeType.NodeType.ContainerTemplates != nil {
		// iterate over the array of file templates
		for i := 0; i < len(nodeType.NodeType.ContainerTemplates); i++ {
			fileTemplate := nodeType.NodeType.ContainerTemplates[i]
			fileTemplates = append(fileTemplates, fileTemplate.ID)
		}
	}

	stateScriptTemplates := matchTemplatesWithSchema(scriptTemplates, d.Get("script_template_ids").([]interface{}))
	stateFileTemplates := matchTemplatesWithSchema(fileTemplates, d.Get("file_template_ids").([]interface{}))

	d.Set("script_template_ids", stateScriptTemplates)
	d.Set("file_template_ids", stateFileTemplates)
	if nodeType.NodeType.ProvisionType.Code == "vmware" {
		// Extra Options
		extraOptions := make(map[string]interface{})
		if nodeType.NodeType.Config.ExtraOptions != nil {
			log.Printf("FoundExtraOptions: %s", nodeType.NodeType.Config.ExtraOptions)
			for k, v := range nodeType.NodeType.Config.ExtraOptions {
				extraOptions[k] = v
			}
			d.Set("extra_options", extraOptions)
		}
	}
	d.Set("category", nodeType.NodeType.Category)
	return diags
}

func resourceNodeTypeUpdate(ctx context.Context, d *schema.ResourceData, meta interface{}) diag.Diagnostics {
	client := meta.(*morpheus.Client)
	id := d.Id()

	name := d.Get("name").(string)

<<<<<<< HEAD
	statTypeCode := "vm"
	logTypeCode := "vm"
=======
	statTypeCode := d.Get("technology").(string)
	logTypeCode := d.Get("technology").(string)
>>>>>>> 279a97cc
	if d.Get("stat_type_code").(string) != "" {
		statTypeCode = d.Get("stat_type_code").(string)
	}
	if d.Get("log_type_code").(string) != "" {
		logTypeCode = d.Get("log_type_code").(string)
	}

	// extra options
	config := make(map[string]interface{})
	if d.Get("extra_options") != nil {
		config["extraOptions"] = d.Get("extra_options")
	}

	req := &morpheus.Request{
		Body: map[string]interface{}{
			"containerType": map[string]interface{}{
				"name":              name,
				"shortName":         d.Get("short_name").(string),
				"containerVersion":  d.Get("version").(string),
				"provisionTypeCode": d.Get("technology").(string),
				//"environmentVariables": parseNodeTypeEnvironmentVariables(d.Get("evar").([]interface{})),
				"virtualImageId":     d.Get("virtual_image_id").(int),
				"config":             config,
				"containerPorts":     parseNodeTypeServicePorts(d.Get("service_port").([]interface{})),
				"containerScripts":   d.Get("script_template_ids"),
				"containerTemplates": d.Get("file_template_ids"),
				"category":           d.Get("category").(string),
				"serverType":         "vm",
				"statTypeCode":       statTypeCode,
				"logTypeCode":        logTypeCode,
			},
		},
	}

	resp, err := client.UpdateNodeType(toInt64(id), req)
	if err != nil {
		log.Printf("API FAILURE: %s - %s", resp, err)
		return diag.FromErr(err)
	}
	log.Printf("API RESPONSE: %s", resp)
	result := resp.Result.(*morpheus.UpdateNodeTypeResult)
	nodeType := result.NodeType
	// Successfully updated resource, now set id
	// err, it should not have changed though..
	d.SetId(int64ToString(nodeType.ID))
	return resourceNodeTypeRead(ctx, d, meta)
}

func resourceNodeTypeDelete(ctx context.Context, d *schema.ResourceData, meta interface{}) diag.Diagnostics {
	client := meta.(*morpheus.Client)

	// Warning or errors can be collected in a slice type
	var diags diag.Diagnostics

	id := d.Id()
	req := &morpheus.Request{}
	resp, err := client.DeleteNodeType(toInt64(id), req)
	if err != nil {
		if resp != nil && resp.StatusCode == 404 {
			log.Printf("API 404: %s - %s", resp, err)
			return nil
		} else {
			log.Printf("API FAILURE: %s - %s", resp, err)
			return diag.FromErr(err)
		}
	}
	log.Printf("API RESPONSE: %s", resp)
	d.SetId("")
	return diags
}

func parseNodeTypeServicePorts(variables []interface{}) []map[string]interface{} {
	var svcports []map[string]interface{}
	// iterate over the array of svcports
	for i := 0; i < len(variables); i++ {
		row := make(map[string]interface{})
		svcportconfig := variables[i].(map[string]interface{})
		for k, v := range svcportconfig {
			switch k {
			case "name":
				row["name"] = v.(string)
			case "port":
				row["port"] = v.(string)
			case "protocol":
				row["loadBalanceProtocol"] = v.(string)
			}
		}
		svcports = append(svcports, row)
	}
	return svcports
}

/* AWAITING API SUPPORT TO AVOID DUPLICATE ENTRIES
func parseNodeTypeEnvironmentVariables(variables []interface{}) []map[string]interface{} {
	var evars []map[string]interface{}
	// iterate over the array of evars
	for i := 0; i < len(variables); i++ {
		row := make(map[string]interface{})
		evarconfig := variables[i].(map[string]interface{})
		for k, v := range evarconfig {
			switch k {
			case "name":
				row["name"] = v.(string)
				row["evarName"] = v.(string)
				row["valueType"] = "fixed"
			case "port":
				row["value"] = v.(string)
			case "export":
				row["export"] = v.(bool)
			case "masked":
				row["masked"] = v
			}
		}
		evars = append(evars, row)
	}
	return evars
}
*/

// This cannot currently be handled efficiently by a DiffSuppressFunc.
// See: https://github.com/hashicorp/terraform-plugin-sdk/issues/477
func matchTemplatesWithSchema(templates []int64, declaredTemplates []interface{}) []int64 {
	result := make([]int64, len(declaredTemplates))

	rMap := make(map[int64]int64, len(templates))
	for _, template := range templates {
		rMap[template] = template
	}

	for i, definedTemplate := range declaredTemplates {
		definedTemplate := int64(definedTemplate.(int))

		if v, ok := rMap[definedTemplate]; ok {
			// matched node type declared by ID
			result[i] = v
			delete(rMap, v)
		}
	}
	// append unmatched node type to the result
	for _, rcpt := range rMap {
		result = append(result, rcpt)
	}
	return result
}

func parseServicePortPayload(variables []morpheus.ContainerPort) []map[string]interface{} {
	var svcports []map[string]interface{}
	// iterate over the array of svcports
	for i := 0; i < len(variables); i++ {
		row := make(map[string]interface{})
		row["name"] = variables[i].Name
		row["port"] = strconv.Itoa(int(variables[i].Port))
		row["protocol"] = variables[i].LoadBalanceProtocol
		svcports = append(svcports, row)
	}
	return svcports
}

type NodeTypePayload struct {
	morpheus.NodeType `json:"containerType"`
}<|MERGE_RESOLUTION|>--- conflicted
+++ resolved
@@ -102,7 +102,6 @@
 			},
 			"stat_type_code": {
 				Type:         schema.TypeString,
-<<<<<<< HEAD
 				Description:  "Supported technology of the node type (server,container,amazon, azure, esxi, google, hyperv, nutanix, openstack, scvmm, vmware, xen, docker, virtualbox, vm)",
 				Optional:     true,
 				ValidateFunc: validation.StringInSlice([]string{"server", "container", "amazon", "azure", "esxi", "google", "hyperv", "nutanix", "openstack", "scvmm", "vmware", "xen", "docker", "virtualbox", "vm"}, false),
@@ -112,17 +111,6 @@
 				Description:  "Supported technology of the node type (server,amazon, azure, esxi, google, hyperv, nutanix, openstack, scvmm, vmware, xen, docker, virtualbox, vm)",
 				Optional:     true,
 				ValidateFunc: validation.StringInSlice([]string{"server", "amazon", "azure", "esxi", "google", "hyperv", "nutanix", "openstack", "scvmm", "vmware", "xen", "docker", "virtualbox", "vm"}, false),
-=======
-				Description:  "The technology of the node type (alibaba, amazon, azure, maas, esxi, fusion, google, huawei, hyperv, kvm, nutanix, opentelekom, openstack, oraclecloud, oraclevm, scvmm, upcloud, vcd.vapp, vcd, vmware, xen)",
-				Optional:     true,
-				ValidateFunc: validation.StringInSlice([]string{"alibaba", "amazon", "azure", "maas", "esxi", "fusion", "google", "huawei", "hyperv", "kvm", "nutanix", "opentelekom", "openstack", "oraclecloud", "oraclevm", "scvmm", "upcloud", "vcd.vapp", "vcd", "vmware", "xen"}, false),
-			},
-			"log_type_code": {
-				Type:         schema.TypeString,
-				Description:  "The technology of the node type (alibaba, amazon, azure, maas, esxi, fusion, google, huawei, hyperv, kvm, nutanix, opentelekom, openstack, oraclecloud, oraclevm, scvmm, upcloud, vcd.vapp, vcd, vmware, xen)",
-				Optional:     true,
-				ValidateFunc: validation.StringInSlice([]string{"alibaba", "amazon", "azure", "maas", "esxi", "fusion", "google", "huawei", "hyperv", "kvm", "nutanix", "opentelekom", "openstack", "oraclecloud", "oraclevm", "scvmm", "upcloud", "vcd.vapp", "vcd", "vmware", "xen"}, false),
->>>>>>> 279a97cc
 			},
 			/* AWAITING API SUPPORT
 			"logs_folder": {
@@ -243,13 +231,9 @@
 	containerType["containerTemplates"] = d.Get("file_template_ids")
 	containerType["category"] = d.Get("category").(string)
 	containerType["serverType"] = "vm"
-<<<<<<< HEAD
 	containerType["statTypeCode"] = "vm"
 	containerType["logTypeCode"] = "vm"
-=======
-	containerType["statTypeCode"] = d.Get("technology").(string)
-	containerType["logTypeCode"] = d.Get("technology").(string)
->>>>>>> 279a97cc
+
 	if statTypeCode != "" {
 		containerType["statTypeCode"] = statTypeCode
 	}
@@ -381,13 +365,9 @@
 
 	name := d.Get("name").(string)
 
-<<<<<<< HEAD
 	statTypeCode := "vm"
 	logTypeCode := "vm"
-=======
-	statTypeCode := d.Get("technology").(string)
-	logTypeCode := d.Get("technology").(string)
->>>>>>> 279a97cc
+
 	if d.Get("stat_type_code").(string) != "" {
 		statTypeCode = d.Get("stat_type_code").(string)
 	}
