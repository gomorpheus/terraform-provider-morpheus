--- conflicted
+++ resolved
@@ -2,11 +2,7 @@
 
 import (
 	"context"
-<<<<<<< HEAD
-	"encoding/json"
 	"fmt"
-=======
->>>>>>> 49c1660a
 	"strconv"
 
 	"log"
@@ -59,6 +55,12 @@
 				Optional:    true,
 				Elem: &schema.Resource{
 					Schema: map[string]*schema.Schema{
+						"id": {
+							Type:        schema.TypeInt,
+							Description: "The id of an existing option type to add to the form. This is the only attribute that needs to be defined when using an existing option type.",
+							Optional:    true,
+							Computed:    true,
+						},
 						"code": {
 							Type:        schema.TypeString,
 							Description: "The code of the option type to add to the form",
@@ -353,6 +355,12 @@
 							Optional:    true,
 							Elem: &schema.Resource{
 								Schema: map[string]*schema.Schema{
+									"id": {
+										Type:        schema.TypeInt,
+										Description: "The id of an existing option type to add to the field group. This is the only attribute that needs to be defined when using an existing option type.",
+										Optional:    true,
+										Computed:    true,
+									},
 									"code": {
 										Type:        schema.TypeString,
 										Description: "The code of the option type to add to the field group",
@@ -633,7 +641,6 @@
 		for i := 0; i < len(optionTypeList); i++ {
 			row := make(map[string]interface{})
 			optionTypeConfig := optionTypeList[i].(map[string]interface{})
-<<<<<<< HEAD
 			// Check if an existing option type is provided
 			if optionTypeConfig["id"].(int) > 0 {
 				row["id"] = optionTypeConfig["id"]
@@ -661,6 +668,10 @@
 					config["showLineNumbers"] = optionTypeConfig["show_line_numbers"]
 					row["config"] = config
 				case "checkbox":
+					defaultValue := optionTypeConfig["default_value"].(string)
+					if defaultValue != "true" && defaultValue != "false" {
+						return diag.Errorf("The default_value attribute cannot be set when the type attribute is set to checkbox, use the default_checked attribute instead for the %s checkbox resource", optionTypeConfig["name"].(string))
+					}
 					row["defaultValue"] = optionTypeConfig["default_checked"]
 				case "number":
 					number, err := strconv.Atoi(optionTypeConfig["default_value"].(string))
@@ -801,100 +812,19 @@
 						config["poolField"] = optionTypeConfig["pool_code"]
 					}
 					row["config"] = config
-=======
-			row["name"] = optionTypeConfig["name"]
-			row["code"] = optionTypeConfig["code"]
-			row["type"] = optionTypeConfig["type"]
-			row["description"] = optionTypeConfig["description"]
-			row["fieldName"] = optionTypeConfig["field_name"]
-			row["fieldLabel"] = optionTypeConfig["field_label"]
-			row["placeHolder"] = optionTypeConfig["placeholder"]
-			row["helpBlock"] = optionTypeConfig["help_block"]
-			// Evaluate the option type selected
-			switch optionTypeConfig["type"] {
-			case "byteSize":
-				row["defaultValue"] = optionTypeConfig["default_value"]
-				config := make(map[string]interface{})
-				config["display"] = optionTypeConfig["display"]
-				config["lockDisplay"] = optionTypeConfig["lock_display"]
-				row["config"] = config
-			case "code-editor":
-				row["defaultValue"] = optionTypeConfig["default_value"]
-				config := make(map[string]interface{})
-				config["lang"] = optionTypeConfig["code_language"]
-				config["showLineNumbers"] = optionTypeConfig["show_line_numbers"]
-				row["config"] = config
-			case "checkbox":
-				defaultValue := optionTypeConfig["default_value"].(string)
-				if defaultValue != "true" && defaultValue != "false" {
-					return diag.Errorf("The default_value attribute cannot be set when the type attribute is set to checkbox, use the default_checked attribute instead for the %s checkbox resource", optionTypeConfig["name"].(string))
 				}
-				row["defaultValue"] = optionTypeConfig["default_checked"]
-			case "number":
-				number, err := strconv.Atoi(optionTypeConfig["default_value"].(string))
-				if err != nil {
-					return diag.Errorf("The default_value attribute must be a number string when the type attribute is set to number")
->>>>>>> 49c1660a
-				}
-				row["defaultValue"] = number
-				row["minVal"] = optionTypeConfig["min_value"]
-				row["maxVal"] = optionTypeConfig["max_value"]
-				if optionTypeConfig["step"].(int) > 0 {
-					configStep := make(map[string]interface{})
-					configStep["step"] = optionTypeConfig["step"]
-					row["config"] = configStep
-				}
-			case "radio":
-				row["defaultValue"] = optionTypeConfig["default_value"]
-				row["optionList"] = optionTypeConfig["option_list_id"]
-			case "select":
-				row["defaultValue"] = optionTypeConfig["default_value"]
-				row["optionList"] = optionTypeConfig["option_list_id"]
-				config := make(map[string]interface{})
-				config["multiSelect"] = optionTypeConfig["allow_multiple_selections"]
-				config["sortable"] = optionTypeConfig["sortable"]
-				row["config"] = config
-				row["noBlank"] = optionTypeConfig["remove_select_option"]
-			case "password":
-				config := make(map[string]interface{})
-				config["canPeek"] = optionTypeConfig["allow_password_peek"]
-				row["config"] = config
-			case "textArray":
-				row["defaultValue"] = optionTypeConfig["default_value"]
-				config := make(map[string]interface{})
-				config["separator"] = optionTypeConfig["delimiter"]
-				row["config"] = config
-			case "textarea":
-				row["defaultValue"] = optionTypeConfig["default_value"]
-				config := make(map[string]interface{})
-				config["rows"] = optionTypeConfig["text_rows"]
-				row["config"] = config
-			case "typeahead":
-				row["defaultValue"] = optionTypeConfig["default_value"]
-				config := make(map[string]interface{})
-				config["sortable"] = optionTypeConfig["sortable"]
-				config["allowDuplicates"] = optionTypeConfig["allow_duplicates"]
-				config["multiSelect"] = optionTypeConfig["allow_multiple_selections"]
-				config["customData"] = optionTypeConfig["custom_data"]
-				row["optionList"] = optionTypeConfig["option_list_id"]
-				row["config"] = config
-			case "hidden":
-				row["defaultValue"] = optionTypeConfig["default_value"]
-			case "text":
-				row["defaultValue"] = optionTypeConfig["default_value"]
+				row["required"] = optionTypeConfig["required"]
+				row["exportMeta"] = optionTypeConfig["export_meta"]
+				row["editable"] = optionTypeConfig["editable"]
+				row["displayValueOnDetails"] = optionTypeConfig["display_value_on_details"]
+				row["isLocked"] = optionTypeConfig["locked"]
+				row["isHidden"] = optionTypeConfig["hidden"]
+				row["excludeFromSearch"] = optionTypeConfig["exclude_from_search"]
+				row["dependsOnCode"] = optionTypeConfig["dependent_field"]
+				row["visibleOnCode"] = optionTypeConfig["visibility_field"]
+				row["verifyPattern"] = optionTypeConfig["verify_pattern"]
+				row["requireOnCode"] = optionTypeConfig["require_field"]
 			}
-			row["required"] = optionTypeConfig["required"]
-			row["exportMeta"] = optionTypeConfig["export_meta"]
-			row["editable"] = optionTypeConfig["editable"]
-			row["displayValueOnDetails"] = optionTypeConfig["display_value_on_details"]
-			row["isLocked"] = optionTypeConfig["locked"]
-			row["isHidden"] = optionTypeConfig["hidden"]
-			row["excludeFromSearch"] = optionTypeConfig["exclude_from_search"]
-			row["dependsOnCode"] = optionTypeConfig["dependent_field"]
-			row["visibleOnCode"] = optionTypeConfig["visibility_field"]
-			row["verifyPattern"] = optionTypeConfig["verify_pattern"]
-			row["requireOnCode"] = optionTypeConfig["require_field"]
-
 			optionTypes = append(optionTypes, row)
 		}
 	}
@@ -920,7 +850,6 @@
 				for i := 0; i < len(optionTypeList); i++ {
 					row := make(map[string]interface{})
 					optionTypeConfig := optionTypeList[i].(map[string]interface{})
-<<<<<<< HEAD
 					// Check if an existing option type is provided
 					if optionTypeConfig["id"].(int) > 0 {
 						row["id"] = optionTypeConfig["id"]
@@ -948,6 +877,10 @@
 							config["showLineNumbers"] = optionTypeConfig["show_line_numbers"]
 							row["config"] = config
 						case "checkbox":
+							defaultValue := optionTypeConfig["default_value"].(string)
+							if defaultValue != "true" && defaultValue != "false" {
+								return diag.Errorf("The default_value attribute cannot be set when the type attribute is set to checkbox, use the default_checked attribute instead for the %s checkbox resource", optionTypeConfig["name"].(string))
+							}
 							row["defaultValue"] = optionTypeConfig["default_checked"]
 						case "number":
 							number, err := strconv.Atoi(optionTypeConfig["default_value"].(string))
@@ -1088,100 +1021,19 @@
 								config["poolField"] = optionTypeConfig["pool_code"]
 							}
 							row["config"] = config
-=======
-					row["name"] = optionTypeConfig["name"]
-					row["code"] = optionTypeConfig["code"]
-					row["type"] = optionTypeConfig["type"]
-					row["description"] = optionTypeConfig["description"]
-					row["fieldName"] = optionTypeConfig["field_name"]
-					row["fieldLabel"] = optionTypeConfig["field_label"]
-					row["placeHolder"] = optionTypeConfig["placeholder"]
-					row["helpBlock"] = optionTypeConfig["help_block"]
-					// Evaluate the option type selected
-					switch optionTypeConfig["type"] {
-					case "byteSize":
-						row["defaultValue"] = optionTypeConfig["default_value"]
-						config := make(map[string]interface{})
-						config["display"] = optionTypeConfig["display"]
-						config["lockDisplay"] = optionTypeConfig["lock_display"]
-						row["config"] = config
-					case "code-editor":
-						row["defaultValue"] = optionTypeConfig["default_value"]
-						config := make(map[string]interface{})
-						config["lang"] = optionTypeConfig["code_language"]
-						config["showLineNumbers"] = optionTypeConfig["show_line_numbers"]
-						row["config"] = config
-					case "checkbox":
-						defaultValue := optionTypeConfig["default_value"].(string)
-						if defaultValue != "true" && defaultValue != "false" {
-							return diag.Errorf("The default_value attribute cannot be set when the type attribute is set to checkbox, use the default_checked attribute instead for the %s checkbox resource", optionTypeConfig["name"].(string))
->>>>>>> 49c1660a
 						}
-						row["defaultValue"] = optionTypeConfig["default_checked"]
-					case "number":
-						number, err := strconv.Atoi(optionTypeConfig["default_value"].(string))
-						if err != nil {
-							return diag.Errorf("The default_value attribute must be a number string when the type attribute is set to number")
-						}
-						row["defaultValue"] = number
-						row["minVal"] = optionTypeConfig["min_value"]
-						row["maxVal"] = optionTypeConfig["max_value"]
-						if optionTypeConfig["step"].(int) > 0 {
-							configStep := make(map[string]interface{})
-							configStep["step"] = optionTypeConfig["step"]
-							row["config"] = configStep
-						}
-					case "radio":
-						row["defaultValue"] = optionTypeConfig["default_value"]
-						row["optionList"] = optionTypeConfig["option_list_id"]
-					case "select":
-						row["defaultValue"] = optionTypeConfig["default_value"]
-						row["optionList"] = optionTypeConfig["option_list_id"]
-						config := make(map[string]interface{})
-						config["multiSelect"] = optionTypeConfig["allow_multiple_selections"]
-						config["sortable"] = optionTypeConfig["sortable"]
-						row["config"] = config
-						row["noBlank"] = optionTypeConfig["remove_select_option"]
-					case "password":
-						config := make(map[string]interface{})
-						config["canPeek"] = optionTypeConfig["allow_password_peek"]
-						row["config"] = config
-					case "textArray":
-						row["defaultValue"] = optionTypeConfig["default_value"]
-						config := make(map[string]interface{})
-						config["separator"] = optionTypeConfig["delimiter"]
-						row["config"] = config
-					case "textarea":
-						row["defaultValue"] = optionTypeConfig["default_value"]
-						config := make(map[string]interface{})
-						config["rows"] = optionTypeConfig["text_rows"]
-						row["config"] = config
-					case "typeahead":
-						row["defaultValue"] = optionTypeConfig["default_value"]
-						config := make(map[string]interface{})
-						config["sortable"] = optionTypeConfig["sortable"]
-						config["allowDuplicates"] = optionTypeConfig["allow_duplicates"]
-						config["multiSelect"] = optionTypeConfig["allow_multiple_selections"]
-						config["customData"] = optionTypeConfig["custom_data"]
-						row["optionList"] = optionTypeConfig["option_list_id"]
-						row["config"] = config
-					case "hidden":
-						row["defaultValue"] = optionTypeConfig["default_value"]
-					case "text":
-						row["defaultValue"] = optionTypeConfig["default_value"]
-					}
-					row["required"] = optionTypeConfig["required"]
-					row["exportMeta"] = optionTypeConfig["export_meta"]
-					row["editable"] = optionTypeConfig["editable"]
-					row["displayValueOnDetails"] = optionTypeConfig["display_value_on_details"]
-					row["isLocked"] = optionTypeConfig["locked"]
-					row["isHidden"] = optionTypeConfig["hidden"]
-					row["excludeFromSearch"] = optionTypeConfig["exclude_from_search"]
-					row["dependsOnCode"] = optionTypeConfig["dependent_field"]
-					row["visibleOnCode"] = optionTypeConfig["visibility_field"]
-					row["verifyPattern"] = optionTypeConfig["verify_pattern"]
-					row["requireOnCode"] = optionTypeConfig["require_field"]
-
+						row["required"] = optionTypeConfig["required"]
+						row["exportMeta"] = optionTypeConfig["export_meta"]
+						row["editable"] = optionTypeConfig["editable"]
+						row["displayValueOnDetails"] = optionTypeConfig["display_value_on_details"]
+						row["isLocked"] = optionTypeConfig["locked"]
+						row["isHidden"] = optionTypeConfig["hidden"]
+						row["excludeFromSearch"] = optionTypeConfig["exclude_from_search"]
+						row["dependsOnCode"] = optionTypeConfig["dependent_field"]
+						row["visibleOnCode"] = optionTypeConfig["visibility_field"]
+						row["verifyPattern"] = optionTypeConfig["verify_pattern"]
+						row["requireOnCode"] = optionTypeConfig["require_field"]
+					}
 					optionTypes = append(optionTypes, row)
 				}
 				row["options"] = optionTypes
@@ -1277,7 +1129,6 @@
 		//optionTypeList := d.Get("option_type").([]interface{})
 		for _, optionType := range form.Options {
 			row := make(map[string]interface{})
-<<<<<<< HEAD
 			// Check if the input uses an existing input or not
 			if optionType.FormField {
 				switch optionType.Type {
@@ -1304,6 +1155,8 @@
 					row["option_list_id"] = optionType.OptionList.ID
 				case "textarea":
 					row["text_rows"] = optionType.Config.Rows
+				case "hidden":
+					log.Printf("HIDDEN DEFAULT: %v", optionType.DefaultValue)
 				case "textArray":
 					row["delimiter"] = optionType.Config.Separator
 				case "typeahead":
@@ -1368,63 +1221,6 @@
 			fmt.Printf("%v ---> %v\n", optionType.Name, optionType.ID)
 			row["id"] = optionType.ID
 
-=======
-			switch optionType.Type {
-			case "byteSize":
-				row["display"] = optionType.Config.Display
-				row["lock_display"] = optionType.Config.LockDisplay
-			case "checkbox":
-				// convert string text to boolean
-				if optionType.DefaultValue == "true" {
-					row["default_checked"] = true
-				} else {
-					row["default_checked"] = false
-				}
-			case "code-editor":
-				row["show_line_numbers"] = optionType.Config.ShowLineNumbers
-				row["code_language"] = optionType.Config.Lang
-			case "number":
-				row["step"] = optionType.Config.Step
-				row["min_value"] = optionType.MinVal
-				row["max_value"] = optionType.MaxVal
-			case "radio":
-				row["option_list_id"] = optionType.OptionList.ID
-			case "select":
-				row["option_list_id"] = optionType.OptionList.ID
-			case "textarea":
-				row["text_rows"] = optionType.Config.Rows
-			case "hidden":
-				log.Printf("HIDDEN DEFAULT: %v", optionType.DefaultValue)
-			case "textArray":
-				row["delimiter"] = optionType.Config.Separator
-			case "typeahead":
-				row["sortable"] = optionType.Config.Sortable
-				row["allow_duplicates"] = optionType.Config.AllowDuplicates
-				row["custom_data"] = optionType.Config.CustomData
-				row["allow_multiple_selections"] = optionType.Config.MultiSelect
-				row["option_list_id"] = optionType.OptionList.ID
-			}
-			row["remove_select_option"] = optionType.NoBlank
-			row["name"] = optionType.Name
-			row["description"] = optionType.Description
-			row["code"] = optionType.Code
-			row["type"] = optionType.Type
-			row["field_label"] = optionType.FieldLabel
-			row["field_name"] = optionType.FieldName
-			row["default_value"] = optionType.DefaultValue
-			row["placeholder"] = optionType.PlaceHolder
-			row["help_block"] = optionType.HelpBlock
-			row["required"] = optionType.Required
-			row["export_meta"] = optionType.ExportMeta
-			row["display_value_on_details"] = optionType.DisplayValueOnDetails
-			row["locked"] = optionType.IsLocked
-			row["hidden"] = optionType.IsHidden
-			row["exclude_from_search"] = optionType.ExcludeFromSearch
-			row["dependent_field"] = optionType.DependsOnCode
-			row["visibility_field"] = optionType.VisibleOnCode
-			row["verify_pattern"] = optionType.VerifyPattern
-			row["require_field"] = optionType.RequireOnCode
->>>>>>> 49c1660a
 			optionTypes = append(optionTypes, row)
 		}
 	}
@@ -1445,7 +1241,6 @@
 				for _, optionType := range fieldGroup.Options {
 					optionTypeRow := make(map[string]interface{})
 					// Check if the input uses an existing input or not
-<<<<<<< HEAD
 					if optionType.FormField {
 						switch optionType.Type {
 						case "byteSize":
@@ -1534,61 +1329,6 @@
 					//always save ID from JSON
 					optionTypeRow["id"] = optionType.ID
 
-=======
-					switch optionType.Type {
-					case "byteSize":
-						optionTypeRow["display"] = optionType.Config.Display
-						optionTypeRow["lock_display"] = optionType.Config.LockDisplay
-					case "checkbox":
-						// convert string text to boolean
-						if optionType.DefaultValue == "true" {
-							row["default_checked"] = true
-						} else {
-							row["default_checked"] = false
-						}
-					case "code-editor":
-						optionTypeRow["show_line_numbers"] = optionType.Config.ShowLineNumbers
-						optionTypeRow["code_language"] = optionType.Config.Lang
-					case "number":
-						optionTypeRow["step"] = optionType.Config.Step
-						optionTypeRow["min_value"] = optionType.MinVal
-						optionTypeRow["max_value"] = optionType.MaxVal
-					case "radio":
-						optionTypeRow["option_list_id"] = optionType.OptionList.ID
-					case "select":
-						optionTypeRow["option_list_id"] = optionType.OptionList.ID
-					case "textarea":
-						optionTypeRow["text_rows"] = optionType.Config.Rows
-					case "textArray":
-						optionTypeRow["delimiter"] = optionType.Config.Separator
-					case "typeahead":
-						optionTypeRow["sortable"] = optionType.Config.Sortable
-						optionTypeRow["allow_duplicates"] = optionType.Config.AllowDuplicates
-						optionTypeRow["custom_data"] = optionType.Config.CustomData
-						optionTypeRow["allow_multiple_selections"] = optionType.Config.MultiSelect
-						optionTypeRow["option_list_id"] = optionType.OptionList.ID
-					}
-					optionTypeRow["remove_select_option"] = optionType.NoBlank
-					optionTypeRow["name"] = optionType.Name
-					optionTypeRow["description"] = optionType.Description
-					optionTypeRow["code"] = optionType.Code
-					optionTypeRow["type"] = optionType.Type
-					optionTypeRow["field_label"] = optionType.FieldLabel
-					optionTypeRow["field_name"] = optionType.FieldName
-					optionTypeRow["default_value"] = optionType.DefaultValue
-					optionTypeRow["placeholder"] = optionType.PlaceHolder
-					optionTypeRow["help_block"] = optionType.HelpBlock
-					optionTypeRow["required"] = optionType.Required
-					optionTypeRow["export_meta"] = optionType.ExportMeta
-					optionTypeRow["display_value_on_details"] = optionType.DisplayValueOnDetails
-					optionTypeRow["locked"] = optionType.IsLocked
-					optionTypeRow["hidden"] = optionType.IsHidden
-					optionTypeRow["exclude_from_search"] = optionType.ExcludeFromSearch
-					optionTypeRow["dependent_field"] = optionType.DependsOnCode
-					optionTypeRow["visibility_field"] = optionType.VisibleOnCode
-					optionTypeRow["verify_pattern"] = optionType.VerifyPattern
-					optionTypeRow["require_field"] = optionType.RequireOnCode
->>>>>>> 49c1660a
 					fgOptionTypes = append(fgOptionTypes, optionTypeRow)
 				}
 			}
@@ -1613,7 +1353,6 @@
 		for i := 0; i < len(optionTypeList); i++ {
 			row := make(map[string]interface{})
 			optionTypeConfig := optionTypeList[i].(map[string]interface{})
-<<<<<<< HEAD
 			// Check if an existing option type is provided
 			if optionTypeConfig["id"].(int) > 0 {
 				row["id"] = optionTypeConfig["id"]
@@ -1641,6 +1380,10 @@
 					config["showLineNumbers"] = optionTypeConfig["show_line_numbers"]
 					row["config"] = config
 				case "checkbox":
+					defaultValue := optionTypeConfig["default_value"].(string)
+					if defaultValue != "true" && defaultValue != "false" {
+						return diag.Errorf("The default_value attribute cannot be set when the type attribute is set to checkbox, use the default_checked attribute instead for the %s checkbox resource: %v", optionTypeConfig["name"].(string), defaultValue)
+					}
 					row["defaultValue"] = optionTypeConfig["default_checked"]
 				case "number":
 					number, err := strconv.Atoi(optionTypeConfig["default_value"].(string))
@@ -1781,100 +1524,19 @@
 						config["poolField"] = optionTypeConfig["pool_code"]
 					}
 					row["config"] = config
-=======
-			row["name"] = optionTypeConfig["name"]
-			row["code"] = optionTypeConfig["code"]
-			row["type"] = optionTypeConfig["type"]
-			row["description"] = optionTypeConfig["description"]
-			row["fieldName"] = optionTypeConfig["field_name"]
-			row["fieldLabel"] = optionTypeConfig["field_label"]
-			row["placeHolder"] = optionTypeConfig["placeholder"]
-			row["helpBlock"] = optionTypeConfig["help_block"]
-			// Evaluate the option type selected
-			switch optionTypeConfig["type"] {
-			case "byteSize":
-				row["defaultValue"] = optionTypeConfig["default_value"]
-				config := make(map[string]interface{})
-				config["display"] = optionTypeConfig["display"]
-				config["lockDisplay"] = optionTypeConfig["lock_display"]
-				row["config"] = config
-			case "code-editor":
-				row["defaultValue"] = optionTypeConfig["default_value"]
-				config := make(map[string]interface{})
-				config["lang"] = optionTypeConfig["code_language"]
-				config["showLineNumbers"] = optionTypeConfig["show_line_numbers"]
-				row["config"] = config
-			case "checkbox":
-				defaultValue := optionTypeConfig["default_value"].(string)
-				if defaultValue != "true" && defaultValue != "false" {
-					return diag.Errorf("The default_value attribute cannot be set when the type attribute is set to checkbox, use the default_checked attribute instead for the %s checkbox resource: %v", optionTypeConfig["name"].(string), defaultValue)
 				}
-				row["defaultValue"] = optionTypeConfig["default_checked"]
-			case "number":
-				number, err := strconv.Atoi(optionTypeConfig["default_value"].(string))
-				if err != nil {
-					return diag.Errorf("The default_value attribute must be a number string when the type attribute is set to number")
-				}
-				row["defaultValue"] = number
-				row["minVal"] = optionTypeConfig["min_value"]
-				row["maxVal"] = optionTypeConfig["max_value"]
-				if optionTypeConfig["step"].(int) > 0 {
-					configStep := make(map[string]interface{})
-					configStep["step"] = optionTypeConfig["step"]
-					row["config"] = configStep
->>>>>>> 49c1660a
-				}
-			case "radio":
-				row["defaultValue"] = optionTypeConfig["default_value"]
-				row["optionList"] = optionTypeConfig["option_list_id"]
-			case "select":
-				row["defaultValue"] = optionTypeConfig["default_value"]
-				row["optionList"] = optionTypeConfig["option_list_id"]
-				config := make(map[string]interface{})
-				config["multiSelect"] = optionTypeConfig["allow_multiple_selections"]
-				config["sortable"] = optionTypeConfig["sortable"]
-				row["config"] = config
-				row["noBlank"] = optionTypeConfig["remove_select_option"]
-			case "password":
-				config := make(map[string]interface{})
-				config["canPeek"] = optionTypeConfig["allow_password_peek"]
-				row["config"] = config
-			case "textArray":
-				row["defaultValue"] = optionTypeConfig["default_value"]
-				config := make(map[string]interface{})
-				config["separator"] = optionTypeConfig["delimiter"]
-				row["config"] = config
-			case "textarea":
-				row["defaultValue"] = optionTypeConfig["default_value"]
-				config := make(map[string]interface{})
-				config["rows"] = optionTypeConfig["text_rows"]
-				row["config"] = config
-			case "typeahead":
-				row["defaultValue"] = optionTypeConfig["default_value"]
-				config := make(map[string]interface{})
-				config["sortable"] = optionTypeConfig["sortable"]
-				config["allowDuplicates"] = optionTypeConfig["allow_duplicates"]
-				config["multiSelect"] = optionTypeConfig["allow_multiple_selections"]
-				config["customData"] = optionTypeConfig["custom_data"]
-				row["optionList"] = optionTypeConfig["option_list_id"]
-				row["config"] = config
-			case "hidden":
-				row["defaultValue"] = optionTypeConfig["default_value"]
-			case "text":
-				row["defaultValue"] = optionTypeConfig["default_value"]
+				row["required"] = optionTypeConfig["required"]
+				row["exportMeta"] = optionTypeConfig["export_meta"]
+				row["editable"] = optionTypeConfig["editable"]
+				row["displayValueOnDetails"] = optionTypeConfig["display_value_on_details"]
+				row["isLocked"] = optionTypeConfig["locked"]
+				row["isHidden"] = optionTypeConfig["hidden"]
+				row["excludeFromSearch"] = optionTypeConfig["exclude_from_search"]
+				row["dependsOnCode"] = optionTypeConfig["dependent_field"]
+				row["visibleOnCode"] = optionTypeConfig["visibility_field"]
+				row["verifyPattern"] = optionTypeConfig["verify_pattern"]
+				row["requireOnCode"] = optionTypeConfig["require_field"]
 			}
-			row["required"] = optionTypeConfig["required"]
-			row["exportMeta"] = optionTypeConfig["export_meta"]
-			row["editable"] = optionTypeConfig["editable"]
-			row["displayValueOnDetails"] = optionTypeConfig["display_value_on_details"]
-			row["isLocked"] = optionTypeConfig["locked"]
-			row["isHidden"] = optionTypeConfig["hidden"]
-			row["excludeFromSearch"] = optionTypeConfig["exclude_from_search"]
-			row["dependsOnCode"] = optionTypeConfig["dependent_field"]
-			row["visibleOnCode"] = optionTypeConfig["visibility_field"]
-			row["verifyPattern"] = optionTypeConfig["verify_pattern"]
-			row["requireOnCode"] = optionTypeConfig["require_field"]
-
 			optionTypes = append(optionTypes, row)
 		}
 	}
@@ -1900,7 +1562,6 @@
 				for i := 0; i < len(optionTypeList); i++ {
 					row := make(map[string]interface{})
 					optionTypeConfig := optionTypeList[i].(map[string]interface{})
-<<<<<<< HEAD
 					// Check if an existing option type is provided
 					if optionTypeConfig["id"].(int) > 0 {
 						row["id"] = optionTypeConfig["id"]
@@ -1928,6 +1589,10 @@
 							config["showLineNumbers"] = optionTypeConfig["show_line_numbers"]
 							row["config"] = config
 						case "checkbox":
+							defaultValue := optionTypeConfig["default_value"].(string)
+							if defaultValue != "true" && defaultValue != "false" {
+								return diag.Errorf("The default_value attribute cannot be set when the type attribute is set to checkbox, use the default_checked attribute instead for the %s checkbox resource", optionTypeConfig["name"].(string))
+							}
 							row["defaultValue"] = optionTypeConfig["default_checked"]
 						case "number":
 							number, err := strconv.Atoi(optionTypeConfig["default_value"].(string))
@@ -2068,100 +1733,19 @@
 								config["poolField"] = optionTypeConfig["pool_code"]
 							}
 							row["config"] = config
-=======
-					row["name"] = optionTypeConfig["name"]
-					row["code"] = optionTypeConfig["code"]
-					row["type"] = optionTypeConfig["type"]
-					row["description"] = optionTypeConfig["description"]
-					row["fieldName"] = optionTypeConfig["field_name"]
-					row["fieldLabel"] = optionTypeConfig["field_label"]
-					row["placeHolder"] = optionTypeConfig["placeholder"]
-					row["helpBlock"] = optionTypeConfig["help_block"]
-					// Evaluate the option type selected
-					switch optionTypeConfig["type"] {
-					case "byteSize":
-						row["defaultValue"] = optionTypeConfig["default_value"]
-						config := make(map[string]interface{})
-						config["display"] = optionTypeConfig["display"]
-						config["lockDisplay"] = optionTypeConfig["lock_display"]
-						row["config"] = config
-					case "code-editor":
-						row["defaultValue"] = optionTypeConfig["default_value"]
-						config := make(map[string]interface{})
-						config["lang"] = optionTypeConfig["code_language"]
-						config["showLineNumbers"] = optionTypeConfig["show_line_numbers"]
-						row["config"] = config
-					case "checkbox":
-						defaultValue := optionTypeConfig["default_value"].(string)
-						if defaultValue != "true" && defaultValue != "false" {
-							return diag.Errorf("The default_value attribute cannot be set when the type attribute is set to checkbox, use the default_checked attribute instead for the %s checkbox resource", optionTypeConfig["name"].(string))
 						}
-						row["defaultValue"] = optionTypeConfig["default_checked"]
-					case "number":
-						number, err := strconv.Atoi(optionTypeConfig["default_value"].(string))
-						if err != nil {
-							return diag.Errorf("The default_value attribute must be a number string when the type attribute is set to number")
->>>>>>> 49c1660a
-						}
-						row["defaultValue"] = number
-						row["minVal"] = optionTypeConfig["min_value"]
-						row["maxVal"] = optionTypeConfig["max_value"]
-						if optionTypeConfig["step"].(int) > 0 {
-							configStep := make(map[string]interface{})
-							configStep["step"] = optionTypeConfig["step"]
-							row["config"] = configStep
-						}
-					case "radio":
-						row["defaultValue"] = optionTypeConfig["default_value"]
-						row["optionList"] = optionTypeConfig["option_list_id"]
-					case "select":
-						row["defaultValue"] = optionTypeConfig["default_value"]
-						row["optionList"] = optionTypeConfig["option_list_id"]
-						config := make(map[string]interface{})
-						config["multiSelect"] = optionTypeConfig["allow_multiple_selections"]
-						config["sortable"] = optionTypeConfig["sortable"]
-						row["config"] = config
-						row["noBlank"] = optionTypeConfig["remove_select_option"]
-					case "password":
-						config := make(map[string]interface{})
-						config["canPeek"] = optionTypeConfig["allow_password_peek"]
-						row["config"] = config
-					case "textArray":
-						row["defaultValue"] = optionTypeConfig["default_value"]
-						config := make(map[string]interface{})
-						config["separator"] = optionTypeConfig["delimiter"]
-						row["config"] = config
-					case "textarea":
-						row["defaultValue"] = optionTypeConfig["default_value"]
-						config := make(map[string]interface{})
-						config["rows"] = optionTypeConfig["text_rows"]
-						row["config"] = config
-					case "typeahead":
-						row["defaultValue"] = optionTypeConfig["default_value"]
-						config := make(map[string]interface{})
-						config["sortable"] = optionTypeConfig["sortable"]
-						config["allowDuplicates"] = optionTypeConfig["allow_duplicates"]
-						config["multiSelect"] = optionTypeConfig["allow_multiple_selections"]
-						config["customData"] = optionTypeConfig["custom_data"]
-						row["optionList"] = optionTypeConfig["option_list_id"]
-						row["config"] = config
-					case "hidden":
-						row["defaultValue"] = optionTypeConfig["default_value"]
-					case "text":
-						row["defaultValue"] = optionTypeConfig["default_value"]
-					}
-					row["required"] = optionTypeConfig["required"]
-					row["exportMeta"] = optionTypeConfig["export_meta"]
-					row["editable"] = optionTypeConfig["editable"]
-					row["displayValueOnDetails"] = optionTypeConfig["display_value_on_details"]
-					row["isLocked"] = optionTypeConfig["locked"]
-					row["isHidden"] = optionTypeConfig["hidden"]
-					row["excludeFromSearch"] = optionTypeConfig["exclude_from_search"]
-					row["dependsOnCode"] = optionTypeConfig["dependent_field"]
-					row["visibleOnCode"] = optionTypeConfig["visibility_field"]
-					row["verifyPattern"] = optionTypeConfig["verify_pattern"]
-					row["requireOnCode"] = optionTypeConfig["require_field"]
-
+						row["required"] = optionTypeConfig["required"]
+						row["exportMeta"] = optionTypeConfig["export_meta"]
+						row["editable"] = optionTypeConfig["editable"]
+						row["displayValueOnDetails"] = optionTypeConfig["display_value_on_details"]
+						row["isLocked"] = optionTypeConfig["locked"]
+						row["isHidden"] = optionTypeConfig["hidden"]
+						row["excludeFromSearch"] = optionTypeConfig["exclude_from_search"]
+						row["dependsOnCode"] = optionTypeConfig["dependent_field"]
+						row["visibleOnCode"] = optionTypeConfig["visibility_field"]
+						row["verifyPattern"] = optionTypeConfig["verify_pattern"]
+						row["requireOnCode"] = optionTypeConfig["require_field"]
+					}
 					optionTypes = append(optionTypes, row)
 				}
 				row["options"] = optionTypes
