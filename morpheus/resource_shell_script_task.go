--- conflicted
+++ resolved
@@ -75,15 +75,9 @@
 					newPayload := strings.TrimSuffix(new, "\n")
 					return oldPayload == newPayload
 				},
-<<<<<<< HEAD
-				//StateFunc: func(val interface{}) string {
-				//	return strings.TrimSuffix(val.(string), "\n")
-				//},
-=======
 				StateFunc: func(val interface{}) string {
 					return strings.TrimSuffix(val.(string), "\n")
 				},
->>>>>>> 44a63ace
 			},
 			"script_path": {
 				Type:        schema.TypeString,
