resource "morpheus_form" "tf_example_form" {
  name        = "demo"
  code        = "demo"
  description = "demo"
  labels      = ["terraform", "demo"]

  option_type {
    name                     = "tf example select"
    code                     = "select-input"
    description              = "Terraform select example"
    type                     = "select"
    field_label              = "Select Test"
    field_name               = "selectTest"
    default_value            = "test123"
    placeholder              = "Testing 123"
    help_block               = "Select an option"
    option_list_id           = 1
    required                 = true
    export_meta              = true
    display_value_on_details = true
    locked                   = true
    hidden                   = true
    exclude_from_search      = true
  }

  option_type {
    name                     = "tf radio example"
    code                     = "radio-input"
    description              = "Terraform radio example"
    type                     = "radio"
    field_label              = "Radio Test"
    field_name               = "radioTest"
    default_value            = "Demo123"
    placeholder              = "Testing 123"
    help_block               = "Select an option"
    option_list_id           = 1
    required                 = true
    export_meta              = true
    display_value_on_details = true
    locked                   = true
    hidden                   = true
    exclude_from_search      = true
  }

  option_type {
    name                     = "tf text example"
    code                     = "test-input"
    description              = "Terraform text example"
    type                     = "text"
    field_label              = "Testin"
    field_name               = "test"
    default_value            = "Demo123"
    placeholder              = "Testing 123"
    help_block               = "Is this working now"
    required                 = true
    export_meta              = true
    display_value_on_details = true
    locked                   = true
    hidden                   = true
    exclude_from_search      = true
  }

  option_type {
    name                       = "tf checkbox example"
    code                       = "checkbox-input"
    description                = "Terraform checkbox example"
    type                       = "checkbox"
    field_label                = "checkbox input"
    field_name                 = "checkboxInput"
    default_chedefault_checked = true
    placeholder                = "Testing 123"
    help_block                 = "Is this working now"
    required                   = true
    export_meta                = true
    display_value_on_details   = true
    locked                     = true
    hidden                     = true
    exclude_from_search        = true
  }

  option_type {
    name                     = "tf hidden input example"
    code                     = "hidden-input"
    description              = "Terraform hidden input example"
    type                     = "hidden"
    field_label              = "hidden input"
    field_name               = "hiddenInput"
    default_value            = "test"
    placeholder              = "Testing 123"
    help_block               = "Is this working now"
    required                 = true
    export_meta              = true
    display_value_on_details = true
    locked                   = true
    hidden                   = true
    exclude_from_search      = true
  }

  option_type {
    name                     = "tf number input example"
    code                     = "number-input"
    description              = "Terraform number example"
    type                     = "number"
    field_label              = "number input"
    field_name               = "numberInput"
    default_value            = "4"
    placeholder              = "Testing 123"
    help_block               = "Is this working now"
    required                 = true
    export_meta              = true
    display_value_on_details = true
    locked                   = true
    hidden                   = true
    exclude_from_search      = true
    min_value                = 3
    max_value                = 44
    step                     = 2
  }

  field_group {
    name                 = "fg1"
    description          = "testin"
    collapsible          = true
    collapsed_by_deafult = true
    option_type {
      name                     = "tf field group 1 text input example"
      code                     = "test-input"
      description              = "Terraform text input example"
      type                     = "text"
      field_label              = "Testin"
      field_name               = "test"
      default_value            = "Demo123"
      placeholder              = "Testing 123"
      help_block               = "Is this working now"
      required                 = true
      export_meta              = true
      display_value_on_details = true
      locked                   = true
      hidden                   = false
      exclude_from_search      = true
    }
  }

  field_group {
    name                 = "fg2"
    description          = "testin"
    collapsible          = true
    collapsed_by_deafult = true
    option_type {
      name                     = "tf field group 2 text input example"
      code                     = "test-input"
      description              = "Terraform text input example"
      type                     = "text"
      field_label              = "Testin"
      field_name               = "test"
      default_value            = "Demo123"
      placeholder              = "Testing 123"
      help_block               = "Is this working now"
      required                 = true
      export_meta              = true
      display_value_on_details = true
      locked                   = true
      hidden                   = false
      exclude_from_search      = true
    }
  }
<<<<<<< HEAD

  option_type {
    name        = "group_name"
    code        = "group_name"
    field_name  = "f_group"
    field_label = "Name of the group"
    type        = "group"
    required    = true
  }

  option_type {
    name        = "cloud_provider"
    code        = "cloud_provider"
    field_name  = "f_cloud"
    field_label = "Provider of the Cloud"
    type        = "cloud"
    required    = true
    group_code = "group_name"
  }

  field_group {
    name        = "Configuration"

    option_type {
      name        = "debian_layout"
      code        = "debian_layout"
      field_name  = "f_layout"
      field_label = "Template"
      type        = "layout"
      instance_type_code = "debian"
      required    = true
      group_code = "group_name"
      cloud_code = "cloud_provider"
    }

    option_type {
      name        = "plan_choice"
      code        = "plan_choice"
      field_name  = "f_plan"
      field_label = "Gabarit"
      help_block = "Gabarit"
      type        = "plan"
      required    = true
      group_code = "group_name"
      cloud_code = "cloud_provider"
      layout_code = "debian_layout" 
      pool_code = "pool_choice"
    }

    option_type {
      name        = "labels"
      code        = "labels"
      field_name  = "f_tags"
      field_label = "Labels"
      help_block = "Labels"
      type        = "tag"
      required    = false
      default_value = "[\n {\n  \"name\": \"lab\",\n  \"value\": \"sandbox\"\n }\n]" 
    }

    option_type {
      name        = "pool_choice"
      code        = "pool_choice"
      field_name  = "f_pool"
      field_label = "Resource Pool"
      help_block = "Resource Pool (RAM, CPU...) to use"
      type        = "resourcePool"
      required    = true
      hidden   = true
      group_code = "group_name"
      cloud_code = "cloud_provider"
      layout_code = "debian_layout" 
      plan_code = "plan_choice"
    }
  }

  field_group {
    name        = "Exposition"

    option_type {
      name        = "network_interface"
      code        = "network_interface"
      field_name  = "f_network"
      field_label = "Network"
      type        = "networkManager"
      required    = false
      group_code = "group_name"
      cloud_code = "cloud_provider"
      layout_code = "debian_layout"
      pool_code = "pool_choice"
    }
  }

=======
>>>>>>> 49c1660a
}<|MERGE_RESOLUTION|>--- conflicted
+++ resolved
@@ -141,6 +141,98 @@
     }
   }
 
+  option_type {
+    name        = "group_name"
+    code        = "group_name"
+    field_name  = "f_group"
+    field_label = "Name of the group"
+    type        = "group"
+    required    = true
+  }
+
+  option_type {
+    name        = "cloud_provider"
+    code        = "cloud_provider"
+    field_name  = "f_cloud"
+    field_label = "Provider of the Cloud"
+    type        = "cloud"
+    required    = true
+    group_code  = "group_name"
+  }
+
+  field_group {
+    name = "Configuration"
+
+    option_type {
+      name               = "debian_layout"
+      code               = "debian_layout"
+      field_name         = "f_layout"
+      field_label        = "Template"
+      type               = "layout"
+      instance_type_code = "debian"
+      required           = true
+      group_code         = "group_name"
+      cloud_code         = "cloud_provider"
+    }
+
+    option_type {
+      name        = "plan_choice"
+      code        = "plan_choice"
+      field_name  = "f_plan"
+      field_label = "Gabarit"
+      help_block  = "Gabarit"
+      type        = "plan"
+      required    = true
+      group_code  = "group_name"
+      cloud_code  = "cloud_provider"
+      layout_code = "debian_layout"
+      pool_code   = "pool_choice"
+    }
+
+    option_type {
+      name          = "labels"
+      code          = "labels"
+      field_name    = "f_tags"
+      field_label   = "Labels"
+      help_block    = "Labels"
+      type          = "tag"
+      required      = false
+      default_value = "[\n {\n  \"name\": \"lab\",\n  \"value\": \"sandbox\"\n }\n]"
+    }
+
+    option_type {
+      name        = "pool_choice"
+      code        = "pool_choice"
+      field_name  = "f_pool"
+      field_label = "Resource Pool"
+      help_block  = "Resource Pool (RAM, CPU...) to use"
+      type        = "resourcePool"
+      required    = true
+      hidden      = true
+      group_code  = "group_name"
+      cloud_code  = "cloud_provider"
+      layout_code = "debian_layout"
+      plan_code   = "plan_choice"
+    }
+  }
+
+  field_group {
+    name = "Exposition"
+
+    option_type {
+      name        = "network_interface"
+      code        = "network_interface"
+      field_name  = "f_network"
+      field_label = "Network"
+      type        = "networkManager"
+      required    = false
+      group_code  = "group_name"
+      cloud_code  = "cloud_provider"
+      layout_code = "debian_layout"
+      pool_code   = "pool_choice"
+    }
+  }
+
   field_group {
     name                 = "fg2"
     description          = "testin"
@@ -164,100 +256,4 @@
       exclude_from_search      = true
     }
   }
-<<<<<<< HEAD
-
-  option_type {
-    name        = "group_name"
-    code        = "group_name"
-    field_name  = "f_group"
-    field_label = "Name of the group"
-    type        = "group"
-    required    = true
-  }
-
-  option_type {
-    name        = "cloud_provider"
-    code        = "cloud_provider"
-    field_name  = "f_cloud"
-    field_label = "Provider of the Cloud"
-    type        = "cloud"
-    required    = true
-    group_code = "group_name"
-  }
-
-  field_group {
-    name        = "Configuration"
-
-    option_type {
-      name        = "debian_layout"
-      code        = "debian_layout"
-      field_name  = "f_layout"
-      field_label = "Template"
-      type        = "layout"
-      instance_type_code = "debian"
-      required    = true
-      group_code = "group_name"
-      cloud_code = "cloud_provider"
-    }
-
-    option_type {
-      name        = "plan_choice"
-      code        = "plan_choice"
-      field_name  = "f_plan"
-      field_label = "Gabarit"
-      help_block = "Gabarit"
-      type        = "plan"
-      required    = true
-      group_code = "group_name"
-      cloud_code = "cloud_provider"
-      layout_code = "debian_layout" 
-      pool_code = "pool_choice"
-    }
-
-    option_type {
-      name        = "labels"
-      code        = "labels"
-      field_name  = "f_tags"
-      field_label = "Labels"
-      help_block = "Labels"
-      type        = "tag"
-      required    = false
-      default_value = "[\n {\n  \"name\": \"lab\",\n  \"value\": \"sandbox\"\n }\n]" 
-    }
-
-    option_type {
-      name        = "pool_choice"
-      code        = "pool_choice"
-      field_name  = "f_pool"
-      field_label = "Resource Pool"
-      help_block = "Resource Pool (RAM, CPU...) to use"
-      type        = "resourcePool"
-      required    = true
-      hidden   = true
-      group_code = "group_name"
-      cloud_code = "cloud_provider"
-      layout_code = "debian_layout" 
-      plan_code = "plan_choice"
-    }
-  }
-
-  field_group {
-    name        = "Exposition"
-
-    option_type {
-      name        = "network_interface"
-      code        = "network_interface"
-      field_name  = "f_network"
-      field_label = "Network"
-      type        = "networkManager"
-      required    = false
-      group_code = "group_name"
-      cloud_code = "cloud_provider"
-      layout_code = "debian_layout"
-      pool_code = "pool_choice"
-    }
-  }
-
-=======
->>>>>>> 49c1660a
 }